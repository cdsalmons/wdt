--- conflicted
+++ resolved
@@ -25,7 +25,6 @@
 
 namespace facebook {
 namespace wdt {
-<<<<<<< HEAD
 void Sender::endCurTransfer() {
   LOG(INFO) << "Last thread finished "
             << durationSeconds(Clock::now() - startTime_);
@@ -33,90 +32,6 @@
   transferFinished_ = true;
   if (throttler_) {
     throttler_->deRegisterTransfer();
-=======
-
-ThreadTransferHistory::ThreadTransferHistory(DirectorySourceQueue &queue,
-                                             TransferStats &threadStats)
-    : queue_(queue), threadStats_(threadStats) {
-}
-
-std::string ThreadTransferHistory::getSourceId(int64_t index) {
-  folly::SpinLockGuard guard(lock_);
-  std::string sourceId;
-  const int64_t historySize = history_.size();
-  if (index >= 0 && index < historySize) {
-    sourceId = history_[index]->getIdentifier();
-  } else {
-    LOG(WARNING) << "Trying to read out of bounds data " << index << " "
-                 << history_.size();
-  }
-  return sourceId;
-}
-
-bool ThreadTransferHistory::addSource(std::unique_ptr<ByteSource> &source) {
-  folly::SpinLockGuard guard(lock_);
-  if (globalCheckpoint_) {
-    // already received an error for this thread
-    VLOG(1) << "adding source after global checkpoint is received. Returning "
-               "the source to the queue";
-    markSourceAsFailed(source, lastBlockReceivedBytes_);
-    lastBlockReceivedBytes_ = 0;
-    queue_.returnToQueue(source);
-    return false;
-  }
-  history_.emplace_back(std::move(source));
-  return true;
-}
-
-int64_t ThreadTransferHistory::setCheckpointAndReturnToQueue(
-    int64_t numReceivedSources, int64_t lastBlockReceivedBytes,
-    bool globalCheckpoint) {
-  folly::SpinLockGuard guard(lock_);
-  const int64_t historySize = history_.size();
-  if (numReceivedSources > historySize) {
-    LOG(ERROR)
-        << "checkpoint is greater than total number of sources transfered "
-        << history_.size() << " " << numReceivedSources;
-    return -1;
-  }
-  if (numReceivedSources < numAcknowledged_) {
-    LOG(ERROR) << "new checkpoint is less than older checkpoint "
-               << numAcknowledged_ << " " << numReceivedSources;
-    return -1;
-  }
-  int64_t numFailedSources = historySize - numReceivedSources;
-  if (numFailedSources == 0 && lastBlockReceivedBytes > 0) {
-    if (!globalCheckpoint) {
-      LOG(ERROR) << "Invalid local checkpoint " << numFailedSources << " "
-                 << lastBlockReceivedBytes;
-      return -1;
-    }
-    lastBlockReceivedBytes_ = lastBlockReceivedBytes;
-  }
-  globalCheckpoint_ |= globalCheckpoint;
-  numAcknowledged_ = numReceivedSources;
-  std::vector<std::unique_ptr<ByteSource>> sourcesToReturn;
-  for (int64_t i = 0; i < numFailedSources; i++) {
-    std::unique_ptr<ByteSource> source = std::move(history_.back());
-    history_.pop_back();
-    int64_t receivedBytes =
-        (i == numFailedSources - 1 ? lastBlockReceivedBytes : 0);
-    markSourceAsFailed(source, receivedBytes);
-    sourcesToReturn.emplace_back(std::move(source));
-  }
-  queue_.returnToQueue(sourcesToReturn);
-  return numFailedSources;
-}
-
-std::vector<TransferStats> ThreadTransferHistory::popAckedSourceStats() {
-  const int64_t historySize = history_.size();
-  WDT_CHECK(numAcknowledged_ == historySize);
-  // no locking needed, as this should be called after transfer has finished
-  std::vector<TransferStats> sourceStats;
-  while (!history_.empty()) {
-    sourceStats.emplace_back(std::move(history_.back()->getTransferStats()));
-    history_.pop_back();
->>>>>>> 401dbffc
   }
 }
 
@@ -433,20 +348,10 @@
   } else {
     configureThrottler();
   }
-<<<<<<< HEAD
   for (size_t index = 0; index < ports_.size(); index++) {
     senderThreads_.emplace_back(folly::make_unique<SenderThread>(
         index, ports_[index], dirQueue_, transferHistoryController_,
         threadsController_));
-=======
-
-  // WARNING: Do not MERGE the following two loops. ThreadTransferHistory keeps
-  // a reference of TransferStats. And, any emplace operation on a vector
-  // invalidates all its references
-  const int64_t numPorts = ports_.size();
-  for (int64_t i = 0; i < numPorts; i++) {
-    globalThreadStats_.emplace_back(true);
->>>>>>> 401dbffc
   }
   for (int64_t i = 0; i < ports_.size(); i++) {
     senderThreads_[i]->startThread();
@@ -554,633 +459,6 @@
   return socket;
 }
 
-<<<<<<< HEAD
-=======
-Sender::SenderState Sender::connect(ThreadData &data) {
-  VLOG(1) << "entered CONNECT state " << data.threadIndex_;
-  int port = ports_[data.threadIndex_];
-  TransferStats &threadStats = data.threadStats_;
-  auto &socket = data.socket_;
-
-  if (socket) {
-    socket->close();
-  }
-
-  ErrorCode code;
-  socket = connectToReceiver(port, code);
-  if (code == ABORT) {
-    threadStats.setErrorCode(ABORT);
-    if (getCurAbortCode() == VERSION_MISMATCH) {
-      return PROCESS_VERSION_MISMATCH;
-    }
-    return END;
-  }
-  if (code != OK) {
-    threadStats.setErrorCode(code);
-    return END;
-  }
-  // clearing the totalSizeSent_ flag. This way if anything breaks, we resend
-  // the total size.
-  data.totalSizeSent_ = false;
-  auto nextState =
-      threadStats.getErrorCode() == OK ? SEND_SETTINGS : READ_LOCAL_CHECKPOINT;
-  // clear the error code, as this is a new transfer
-  threadStats.setErrorCode(OK);
-  return nextState;
-}
-
-Sender::SenderState Sender::readLocalCheckPoint(ThreadData &data) {
-  LOG(INFO) << "entered READ_LOCAL_CHECKPOINT state " << data.threadIndex_;
-  int port = ports_[data.threadIndex_];
-  TransferStats &threadStats = data.threadStats_;
-  ThreadTransferHistory &transferHistory = data.getTransferHistory();
-
-  std::vector<Checkpoint> checkpoints;
-  int64_t decodeOffset = 0;
-  char *buf = data.buf_;
-  int64_t numRead = data.socket_->read(buf, Protocol::kMaxLocalCheckpoint);
-  if (numRead != Protocol::kMaxLocalCheckpoint) {
-    VLOG(1) << "read mismatch " << Protocol::kMaxLocalCheckpoint << " "
-            << numRead << " port " << port;
-    threadStats.setErrorCode(SOCKET_READ_ERROR);
-    return CONNECT;
-  }
-  if (!Protocol::decodeCheckpoints(protocolVersion_, buf, decodeOffset,
-                                   Protocol::kMaxLocalCheckpoint,
-                                   checkpoints)) {
-    LOG(ERROR) << "checkpoint decode failure "
-               << folly::humanify(
-                      std::string(buf, Protocol::kMaxLocalCheckpoint));
-    threadStats.setErrorCode(PROTOCOL_ERROR);
-    return END;
-  }
-  if (checkpoints.size() != 1 || checkpoints[0].port != port) {
-    LOG(ERROR) << "illegal local checkpoint "
-               << folly::humanify(
-                      std::string(buf, Protocol::kMaxLocalCheckpoint));
-    threadStats.setErrorCode(PROTOCOL_ERROR);
-    return END;
-  }
-  auto numBlocks = checkpoints[0].numBlocks;
-  int64_t lastBlockReceivedBytes = checkpoints[0].lastBlockReceivedBytes;
-  VLOG(1) << "received local checkpoint " << port << " " << numBlocks << " "
-          << lastBlockReceivedBytes;
-
-  if (numBlocks == -1) {
-    // Receiver failed while sending DONE cmd
-    return READ_RECEIVER_CMD;
-  }
-
-  auto numReturned = transferHistory.setCheckpointAndReturnToQueue(
-      numBlocks, lastBlockReceivedBytes, false);
-  if (numReturned == -1) {
-    threadStats.setErrorCode(PROTOCOL_ERROR);
-    return END;
-  }
-  VLOG(1) << numRead << " number of source(s) returned to queue";
-  return SEND_SETTINGS;
-}
-
-Sender::SenderState Sender::sendSettings(ThreadData &data) {
-  VLOG(1) << "entered SEND_SETTINGS state " << data.threadIndex_;
-
-  TransferStats &threadStats = data.threadStats_;
-  char *buf = data.buf_;
-  auto &socket = data.socket_;
-  auto &options = WdtOptions::get();
-  int64_t readTimeoutMillis = options.read_timeout_millis;
-  int64_t writeTimeoutMillis = options.write_timeout_millis;
-  int64_t off = 0;
-  buf[off++] = Protocol::SETTINGS_CMD;
-  bool sendFileChunks;
-  {
-    std::lock_guard<std::mutex> lock(mutex_);
-    sendFileChunks =
-        downloadResumptionEnabled_ &&
-        protocolVersion_ >= Protocol::DOWNLOAD_RESUMPTION_VERSION &&
-        !fileChunksReceived_;
-  }
-  Settings settings;
-  settings.readTimeoutMillis = readTimeoutMillis;
-  settings.writeTimeoutMillis = writeTimeoutMillis;
-  settings.transferId = transferId_;
-  settings.enableChecksum = options.enable_checksum;
-  settings.sendFileChunks = sendFileChunks;
-  Protocol::encodeSettings(protocolVersion_, buf, off, Protocol::kMaxSettings,
-                           settings);
-  int64_t toWrite = sendFileChunks ? Protocol::kMinBufLength : off;
-  int64_t written = socket->write(buf, toWrite);
-  if (written != toWrite) {
-    LOG(ERROR) << "Socket write failure " << written << " " << toWrite;
-    threadStats.setErrorCode(SOCKET_WRITE_ERROR);
-    return CONNECT;
-  }
-  threadStats.addHeaderBytes(toWrite);
-  return sendFileChunks ? READ_FILE_CHUNKS : SEND_BLOCKS;
-}
-
-Sender::SenderState Sender::sendBlocks(ThreadData &data) {
-  VLOG(1) << "entered SEND_BLOCKS state " << data.threadIndex_;
-  TransferStats &threadStats = data.threadStats_;
-  ThreadTransferHistory &transferHistory = data.getTransferHistory();
-  auto &totalSizeSent = data.totalSizeSent_;
-
-  if (protocolVersion_ >= Protocol::RECEIVER_PROGRESS_REPORT_VERSION &&
-      !totalSizeSent && dirQueue_->fileDiscoveryFinished()) {
-    return SEND_SIZE_CMD;
-  }
-
-  ErrorCode transferStatus;
-  std::unique_ptr<ByteSource> source = dirQueue_->getNextSource(transferStatus);
-  if (!source) {
-    return SEND_DONE_CMD;
-  }
-  WDT_CHECK(!source->hasError());
-  TransferStats transferStats =
-      sendOneByteSource(data.socket_, source, transferStatus);
-  threadStats += transferStats;
-  source->addTransferStats(transferStats);
-  source->close();
-  if (!transferHistory.addSource(source)) {
-    // global checkpoint received for this thread. no point in
-    // continuing
-    LOG(ERROR) << "global checkpoint received, no point in continuing";
-    threadStats.setErrorCode(CONN_ERROR);
-    return END;
-  }
-
-  if (transferStats.getErrorCode() != OK) {
-    return CHECK_FOR_ABORT;
-  }
-  return SEND_BLOCKS;
-}
-
-Sender::SenderState Sender::sendSizeCmd(ThreadData &data) {
-  VLOG(1) << "entered SEND_SIZE_CMD state " << data.threadIndex_;
-  TransferStats &threadStats = data.threadStats_;
-  char *buf = data.buf_;
-  auto &socket = data.socket_;
-  auto &totalSizeSent = data.totalSizeSent_;
-  int64_t off = 0;
-  buf[off++] = Protocol::SIZE_CMD;
-
-  Protocol::encodeSize(buf, off, Protocol::kMaxSize, dirQueue_->getTotalSize());
-  int64_t written = socket->write(buf, off);
-  if (written != off) {
-    LOG(ERROR) << "Socket write error " << off << " " << written;
-    threadStats.setErrorCode(SOCKET_WRITE_ERROR);
-    return CHECK_FOR_ABORT;
-  }
-  threadStats.addHeaderBytes(off);
-  totalSizeSent = true;
-  return SEND_BLOCKS;
-}
-
-Sender::SenderState Sender::sendDoneCmd(ThreadData &data) {
-  VLOG(1) << "entered SEND_DONE_CMD state " << data.threadIndex_;
-  TransferStats &threadStats = data.threadStats_;
-  char *buf = data.buf_;
-  auto &socket = data.socket_;
-  int64_t off = 0;
-  buf[off++] = Protocol::DONE_CMD;
-
-  auto pair = dirQueue_->getNumBlocksAndStatus();
-  int64_t numBlocksDiscovered = pair.first;
-  ErrorCode transferStatus = pair.second;
-  buf[off++] = transferStatus;
-
-  Protocol::encodeDone(protocolVersion_, buf, off, Protocol::kMaxDone,
-                       numBlocksDiscovered, dirQueue_->getTotalSize());
-
-  int toWrite = Protocol::kMinBufLength;
-  int64_t written = socket->write(buf, toWrite);
-  if (written != toWrite) {
-    LOG(ERROR) << "Socket write failure " << written << " " << toWrite;
-    threadStats.setErrorCode(SOCKET_WRITE_ERROR);
-    return CHECK_FOR_ABORT;
-  }
-  threadStats.addHeaderBytes(toWrite);
-  VLOG(1) << "Wrote done cmd on " << socket->getFd() << " waiting for reply...";
-  return READ_RECEIVER_CMD;
-}
-
-Sender::SenderState Sender::checkForAbort(ThreadData &data) {
-  LOG(INFO) << "entered CHECK_FOR_ABORT state " << data.threadIndex_;
-  char *buf = data.buf_;
-  auto &threadStats = data.threadStats_;
-  auto &socket = data.socket_;
-
-  auto numRead = socket->read(buf, 1);
-  if (numRead != 1) {
-    VLOG(1) << "No abort cmd found";
-    return CONNECT;
-  }
-  Protocol::CMD_MAGIC cmd = (Protocol::CMD_MAGIC)buf[0];
-  if (cmd != Protocol::ABORT_CMD) {
-    VLOG(1) << "Unexpected result found while reading for abort " << buf[0];
-    return CONNECT;
-  }
-  threadStats.addHeaderBytes(1);
-  return PROCESS_ABORT_CMD;
-}
-
-Sender::SenderState Sender::readFileChunks(ThreadData &data) {
-  LOG(INFO) << "entered READ_FILE_CHUNKS state " << data.threadIndex_;
-  char *buf = data.buf_;
-  auto &socket = data.socket_;
-  auto &threadStats = data.threadStats_;
-  int64_t numRead = socket->read(buf, 1);
-  if (numRead != 1) {
-    LOG(ERROR) << "Socket read error 1 " << numRead;
-    threadStats.setErrorCode(SOCKET_READ_ERROR);
-    return CHECK_FOR_ABORT;
-  }
-  threadStats.addHeaderBytes(numRead);
-  Protocol::CMD_MAGIC cmd = (Protocol::CMD_MAGIC)buf[0];
-  if (cmd == Protocol::ABORT_CMD) {
-    return PROCESS_ABORT_CMD;
-  }
-  if (cmd == Protocol::WAIT_CMD) {
-    return READ_FILE_CHUNKS;
-  }
-  if (cmd == Protocol::ACK_CMD) {
-    {
-      std::lock_guard<std::mutex> lock(mutex_);
-      if (!fileChunksReceived_) {
-        LOG(ERROR) << "Sender has not yet received file chunks, but receiver "
-                      "thinks it has already sent it";
-        threadStats.setErrorCode(PROTOCOL_ERROR);
-        return END;
-      }
-    }
-    return SEND_BLOCKS;
-  }
-  if (cmd != Protocol::CHUNKS_CMD) {
-    LOG(ERROR) << "Unexpected cmd " << cmd;
-    threadStats.setErrorCode(PROTOCOL_ERROR);
-    return END;
-  }
-  int64_t toRead = Protocol::kChunksCmdLen;
-  numRead = socket->read(buf, toRead);
-  if (numRead != toRead) {
-    LOG(ERROR) << "Socket read error " << toRead << " " << numRead;
-    threadStats.setErrorCode(SOCKET_READ_ERROR);
-    return CHECK_FOR_ABORT;
-  }
-  threadStats.addHeaderBytes(numRead);
-  int64_t off = 0;
-  int64_t bufSize, numFiles;
-  Protocol::decodeChunksCmd(buf, off, bufSize, numFiles);
-  LOG(INFO) << "File chunk list has " << numFiles
-            << " entries and is broken in buffers of length " << bufSize;
-  std::unique_ptr<char[]> chunkBuffer(new char[bufSize]);
-  std::vector<FileChunksInfo> fileChunksInfoList;
-  while (true) {
-    int64_t numFileChunks = fileChunksInfoList.size();
-    if (numFileChunks > numFiles) {
-      // We should never be able to read more file chunks than mentioned in the
-      // chunks cmd. Chunks cmd has buffer size used to transfer chunks and also
-      // number of chunks. This chunks are read and parsed and added to
-      // fileChunksInfoList. Number of chunks we decode should match with the
-      // number mentioned in the Chunks cmd.
-      LOG(ERROR) << "Number of file chunks received is more than the number "
-                    "mentioned in CHUNKS_CMD "
-                 << numFileChunks << " " << numFiles;
-      threadStats.setErrorCode(PROTOCOL_ERROR);
-      return END;
-    }
-    if (numFileChunks == numFiles) {
-      break;
-    }
-    toRead = sizeof(int32_t);
-    numRead = socket->read(buf, toRead);
-    if (numRead != toRead) {
-      LOG(ERROR) << "Socket read error " << toRead << " " << numRead;
-      threadStats.setErrorCode(SOCKET_READ_ERROR);
-      return CHECK_FOR_ABORT;
-    }
-    toRead = folly::loadUnaligned<int32_t>(buf);
-    toRead = folly::Endian::little(toRead);
-    numRead = socket->read(chunkBuffer.get(), toRead);
-    if (numRead != toRead) {
-      LOG(ERROR) << "Socket read error " << toRead << " " << numRead;
-      threadStats.setErrorCode(SOCKET_READ_ERROR);
-      return CHECK_FOR_ABORT;
-    }
-    threadStats.addHeaderBytes(numRead);
-    off = 0;
-    // decode function below adds decoded file chunks to fileChunksInfoList
-    bool success = Protocol::decodeFileChunksInfoList(
-        chunkBuffer.get(), off, toRead, fileChunksInfoList);
-    if (!success) {
-      LOG(ERROR) << "Unable to decode file chunks list";
-      threadStats.setErrorCode(PROTOCOL_ERROR);
-      return END;
-    }
-  }
-  {
-    std::lock_guard<std::mutex> lock(mutex_);
-    if (fileChunksReceived_) {
-      LOG(WARNING) << "File chunks list received multiple times";
-    } else {
-      dirQueue_->setPreviouslyReceivedChunks(fileChunksInfoList);
-      fileChunksReceived_ = true;
-    }
-  }
-  // send ack for file chunks list
-  buf[0] = Protocol::ACK_CMD;
-  int64_t toWrite = 1;
-  int64_t written = socket->write(buf, toWrite);
-  if (toWrite != written) {
-    LOG(ERROR) << "Socket write error " << toWrite << " " << written;
-    threadStats.setErrorCode(SOCKET_WRITE_ERROR);
-    return CHECK_FOR_ABORT;
-  }
-  threadStats.addHeaderBytes(written);
-  return SEND_BLOCKS;
-}
-
-Sender::SenderState Sender::readReceiverCmd(ThreadData &data) {
-  VLOG(1) << "entered READ_RECEIVER_CMD state " << data.threadIndex_;
-  TransferStats &threadStats = data.threadStats_;
-  char *buf = data.buf_;
-  int64_t numRead = data.socket_->read(buf, 1);
-  if (numRead != 1) {
-    LOG(ERROR) << "READ unexpected " << numRead;
-    threadStats.setErrorCode(SOCKET_READ_ERROR);
-    return CONNECT;
-  }
-  Protocol::CMD_MAGIC cmd = (Protocol::CMD_MAGIC)buf[0];
-  if (cmd == Protocol::ERR_CMD) {
-    return PROCESS_ERR_CMD;
-  }
-  if (cmd == Protocol::WAIT_CMD) {
-    return PROCESS_WAIT_CMD;
-  }
-  if (cmd == Protocol::DONE_CMD) {
-    return PROCESS_DONE_CMD;
-  }
-  if (cmd == Protocol::ABORT_CMD) {
-    return PROCESS_ABORT_CMD;
-  }
-  threadStats.setErrorCode(PROTOCOL_ERROR);
-  return END;
-}
-
-Sender::SenderState Sender::processDoneCmd(ThreadData &data) {
-  VLOG(1) << "entered PROCESS_DONE_CMD state " << data.threadIndex_;
-  int port = ports_[data.threadIndex_];
-  char *buf = data.buf_;
-  auto &socket = data.socket_;
-  ThreadTransferHistory &transferHistory = data.getTransferHistory();
-  transferHistory.markAllAcknowledged();
-
-  // send ack for DONE
-  buf[0] = Protocol::DONE_CMD;
-  socket->write(buf, 1);
-
-  socket->shutdown();
-  auto numRead = socket->read(buf, Protocol::kMinBufLength);
-  if (numRead != 0) {
-    LOG(WARNING) << "EOF not found when expected";
-    return END;
-  }
-  VLOG(1) << "done with transfer, port " << port;
-  return END;
-}
-
-Sender::SenderState Sender::processWaitCmd(ThreadData &data) {
-  LOG(INFO) << "entered PROCESS_WAIT_CMD state " << data.threadIndex_;
-  int port = ports_[data.threadIndex_];
-  ThreadTransferHistory &transferHistory = data.getTransferHistory();
-  VLOG(1) << "received WAIT_CMD, port " << port;
-  transferHistory.markAllAcknowledged();
-  return READ_RECEIVER_CMD;
-}
-
-Sender::SenderState Sender::processErrCmd(ThreadData &data) {
-  int port = ports_[data.threadIndex_];
-  LOG(INFO) << "entered PROCESS_ERR_CMD state " << data.threadIndex_ << " port "
-            << port;
-  ThreadTransferHistory &transferHistory = data.getTransferHistory();
-  TransferStats &threadStats = data.threadStats_;
-  auto &transferHistories = data.transferHistories_;
-  auto &socket = data.socket_;
-  char *buf = data.buf_;
-
-  int64_t toRead = sizeof(int16_t);
-  int64_t numRead = socket->read(buf, toRead);
-  if (numRead != toRead) {
-    LOG(ERROR) << "read unexpected " << toRead << " " << numRead;
-    threadStats.setErrorCode(SOCKET_READ_ERROR);
-    return CONNECT;
-  }
-
-  int16_t checkpointsLen = folly::loadUnaligned<int16_t>(buf);
-  checkpointsLen = folly::Endian::little(checkpointsLen);
-  char checkpointBuf[checkpointsLen];
-  numRead = socket->read(checkpointBuf, checkpointsLen);
-  if (numRead != checkpointsLen) {
-    LOG(ERROR) << "read unexpected " << checkpointsLen << " " << numRead;
-    threadStats.setErrorCode(SOCKET_READ_ERROR);
-    return CONNECT;
-  }
-
-  std::vector<Checkpoint> checkpoints;
-  int64_t decodeOffset = 0;
-  if (!Protocol::decodeCheckpoints(protocolVersion_, checkpointBuf,
-                                   decodeOffset, checkpointsLen, checkpoints)) {
-    LOG(ERROR) << "checkpoint decode failure "
-               << folly::humanify(std::string(checkpointBuf, checkpointsLen));
-    threadStats.setErrorCode(PROTOCOL_ERROR);
-    return END;
-  }
-  transferHistory.markAllAcknowledged();
-  for (auto &checkpoint : checkpoints) {
-    auto errPort = checkpoint.port;
-    auto errPoint = checkpoint.numBlocks;
-    auto lastBlockReceivedBytes = checkpoint.lastBlockReceivedBytes;
-    auto it = std::find(ports_.begin(), ports_.end(), errPort);
-    if (it == ports_.end()) {
-      LOG(ERROR) << "Invalid checkpoint " << errPoint
-                 << ". No sender thread running on port " << errPort;
-      continue;
-    }
-    auto errThread = it - ports_.begin();
-    VLOG(1) << "received global checkpoint " << errThread << " -> " << errPoint
-            << ", " << lastBlockReceivedBytes;
-    transferHistories[errThread].setCheckpointAndReturnToQueue(
-        errPoint, lastBlockReceivedBytes, true);
-  }
-  return SEND_BLOCKS;
-}
-
-Sender::SenderState Sender::processAbortCmd(ThreadData &data) {
-  LOG(INFO) << "entered PROCESS_ABORT_CMD state " << data.threadIndex_;
-  char *buf = data.buf_;
-  auto &threadStats = data.threadStats_;
-  auto &socket = data.socket_;
-  ThreadTransferHistory &transferHistory = data.getTransferHistory();
-
-  threadStats.setErrorCode(ABORT);
-  int toRead = Protocol::kAbortLength;
-  auto numRead = socket->read(buf, toRead);
-  if (numRead != toRead) {
-    // can not read checkpoint, but still must exit because of ABORT
-    LOG(ERROR) << "Error while trying to read ABORT cmd " << numRead << " "
-               << toRead;
-    return END;
-  }
-  int64_t offset = 0;
-  int32_t negotiatedProtocol;
-  ErrorCode remoteError;
-  int64_t checkpoint;
-  Protocol::decodeAbort(buf, offset, negotiatedProtocol, remoteError,
-                        checkpoint);
-  threadStats.setRemoteErrorCode(remoteError);
-  std::string failedFileName = transferHistory.getSourceId(checkpoint);
-  LOG(WARNING) << "Received abort on " << data.threadIndex_
-               << " remote protocol version " << negotiatedProtocol
-               << " remote error code " << errorCodeToStr(remoteError)
-               << " file " << failedFileName << " checkpoint " << checkpoint;
-  abort(remoteError);
-  if (remoteError == VERSION_MISMATCH) {
-    if (Protocol::negotiateProtocol(negotiatedProtocol, protocolVersion_) ==
-        negotiatedProtocol) {
-      // sender can support this negotiated version
-      negotiatedProtocolVersions_[data.threadIndex_] = negotiatedProtocol;
-      return PROCESS_VERSION_MISMATCH;
-    } else {
-      LOG(ERROR) << "Sender can not support receiver version "
-                 << negotiatedProtocol;
-      threadStats.setRemoteErrorCode(VERSION_INCOMPATIBLE);
-    }
-  }
-  return END;
-}
-
-Sender::SenderState Sender::processVersionMismatch(ThreadData &data) {
-  LOG(INFO) << "entered PROCESS_VERSION_MISMATCH state " << data.threadIndex_;
-  auto &threadStats = data.threadStats_;
-
-  WDT_CHECK(threadStats.getErrorCode() == ABORT);
-  std::unique_lock<std::mutex> lock(mutex_);
-  if (protoNegotiationStatus_ != V_MISMATCH_WAIT) {
-    LOG(WARNING) << "Protocol version already negotiated, but transfer still "
-                    "aborted due to version mismatch, port "
-                 << ports_[data.threadIndex_];
-    return END;
-  }
-  numWaitingWithAbort_++;
-  while (protoNegotiationStatus_ == V_MISMATCH_WAIT &&
-         numWaitingWithAbort_ != numActiveThreads_) {
-    WDT_CHECK(numWaitingWithAbort_ < numActiveThreads_);
-    conditionAllAborted_.wait(lock);
-  }
-  numWaitingWithAbort_--;
-  if (protoNegotiationStatus_ == V_MISMATCH_FAILED) {
-    return END;
-  }
-  if (protoNegotiationStatus_ == V_MISMATCH_RESOLVED) {
-    threadStats.setRemoteErrorCode(OK);
-    return CONNECT;
-  }
-  protoNegotiationStatus_ = V_MISMATCH_FAILED;
-
-  for (const auto &stat : globalThreadStats_) {
-    if (stat.getErrorCode() == OK) {
-      // Some other thread finished successfully, should never happen in case of
-      // version mismatch
-      return END;
-    }
-  }
-
-  const int numHistories = transferHistories_.size();
-  for (int i = 0; i < numHistories; i++) {
-    auto &history = transferHistories_[i];
-    if (history.getNumAcked() > 0) {
-      LOG(ERROR) << "Even though the transfer aborted due to VERSION_MISMATCH, "
-                    "some blocks got acked by the receiver, port "
-                 << ports_[i] << " numAcked " << history.getNumAcked();
-      return END;
-    }
-    history.returnUnackedSourcesToQueue();
-  }
-
-  int negotiatedProtocol = 0;
-  for (int protocolVersion : negotiatedProtocolVersions_) {
-    if (protocolVersion > 0) {
-      if (negotiatedProtocol > 0 && negotiatedProtocol != protocolVersion) {
-        LOG(ERROR) << "Different threads negotiated different protocols "
-                   << negotiatedProtocol << " " << protocolVersion;
-        return END;
-      }
-      negotiatedProtocol = protocolVersion;
-    }
-  }
-  WDT_CHECK_GT(negotiatedProtocol, 0);
-
-  LOG_IF(INFO, negotiatedProtocol != protocolVersion_)
-      << "Changing protocol version to " << negotiatedProtocol
-      << ", previous version " << protocolVersion_;
-  protocolVersion_ = negotiatedProtocol;
-  threadStats.setRemoteErrorCode(OK);
-  protoNegotiationStatus_ = V_MISMATCH_RESOLVED;
-  clearAbort();
-  conditionAllAborted_.notify_all();
-  return CONNECT;
-}
-
-void Sender::sendOne(int threadIndex) {
-  INIT_PERF_STAT_REPORT
-  std::vector<ThreadTransferHistory> &transferHistories = transferHistories_;
-  TransferStats &threadStats = globalThreadStats_[threadIndex];
-  Clock::time_point startTime = Clock::now();
-  int port = ports_[threadIndex];
-  auto completionGuard = folly::makeGuard([&] {
-    std::unique_lock<std::mutex> lock(mutex_);
-    numActiveThreads_--;
-    if (numActiveThreads_ == 0) {
-      LOG(INFO) << "Last thread finished "
-                << durationSeconds(Clock::now() - startTime_);
-      endTime_ = Clock::now();
-      transferFinished_ = true;
-    }
-    if (throttler_) {
-      throttler_->deRegisterTransfer();
-    }
-    conditionAllAborted_.notify_one();
-  });
-  if (throttler_) {
-    throttler_->registerTransfer();
-  }
-  ThreadData threadData(threadIndex, threadStats, transferHistories);
-  SenderState state = CONNECT;
-  while (state != END) {
-    ErrorCode abortCode = getCurAbortCode();
-    if (abortCode != OK) {
-      LOG(ERROR) << "Transfer aborted " << port << " "
-                 << errorCodeToStr(abortCode);
-      threadStats.setErrorCode(ABORT);
-      if (abortCode == VERSION_MISMATCH) {
-        state = PROCESS_VERSION_MISMATCH;
-      } else {
-        break;
-      }
-    }
-    state = (this->*stateMap_[state])(threadData);
-  }
-
-  double totalTime = durationSeconds(Clock::now() - startTime);
-  LOG(INFO) << "Port " << port << " done. " << threadStats
-            << " Total throughput = "
-            << threadStats.getEffectiveTotalBytes() / totalTime / kMbToB
-            << " Mbytes/sec";
-  perfReports_[threadIndex] = *perfStatReport;
-  return;
-}
-
->>>>>>> 401dbffc
 TransferStats Sender::sendOneByteSource(
     const std::unique_ptr<ClientSocket> &socket,
     const std::unique_ptr<ByteSource> &source, ErrorCode transferStatus) {
