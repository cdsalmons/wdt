--- conflicted
+++ resolved
@@ -196,190 +196,6 @@
     Sender *sender_;
   };
 
-<<<<<<< HEAD
-=======
-  /// state machine states
-  enum SenderState {
-    CONNECT,
-    READ_LOCAL_CHECKPOINT,
-    SEND_SETTINGS,
-    SEND_BLOCKS,
-    SEND_DONE_CMD,
-    SEND_SIZE_CMD,
-    CHECK_FOR_ABORT,
-    READ_FILE_CHUNKS,
-    READ_RECEIVER_CMD,
-    PROCESS_DONE_CMD,
-    PROCESS_WAIT_CMD,
-    PROCESS_ERR_CMD,
-    PROCESS_ABORT_CMD,
-    PROCESS_VERSION_MISMATCH,
-    END
-  };
-
-  /// structure to share data among different states
-  struct ThreadData {
-    const int threadIndex_;
-    TransferStats &threadStats_;
-    std::vector<ThreadTransferHistory> &transferHistories_;
-    std::unique_ptr<ClientSocket> socket_;
-    char buf_[Protocol::kMinBufLength];
-    /// whether total file size has been sent to the receiver
-    bool totalSizeSent_{false};
-    ThreadData(int threadIndex, TransferStats &threadStats,
-               std::vector<ThreadTransferHistory> &transferHistories)
-        : threadIndex_(threadIndex),
-          threadStats_(threadStats),
-          transferHistories_(transferHistories) {
-    }
-
-    ThreadTransferHistory &getTransferHistory() {
-      return transferHistories_[threadIndex_];
-    }
-  };
-
-  typedef SenderState (Sender::*StateFunction)(ThreadData &data);
-
-  /**
-   * tries to connect to the receiver
-   * Previous states : Almost all states(in case of network errors, all states
-   *                   move to this state)
-   * Next states : SEND_SETTINGS(if there is no previous error)
-   *               READ_LOCAL_CHECKPOINT(if there is previous error)
-   *               END(failed)
-   */
-  SenderState connect(ThreadData &data);
-  /**
-   * tries to read local checkpoint and return unacked sources to queue. If the
-   * checkpoint value is -1, then we know previous attempt to send DONE had
-   * failed. So, we move to READ_RECEIVER_CMD state.
-   * Previous states : CONNECT
-   * Next states : CONNECT(read failure),
-   *               END(protocol error or global checkpoint found),
-   *               READ_RECEIVER_CMD(if checkpoint is -1),
-   *               SEND_SETTINGS(success)
-   */
-  SenderState readLocalCheckPoint(ThreadData &data);
-  /**
-   * sends sender settings to the receiver
-   * Previous states : READ_LOCAL_CHECKPOINT,
-   *                   CONNECT
-   * Next states : SEND_BLOCKS(success),
-   *               CONNECT(failure)
-   */
-  SenderState sendSettings(ThreadData &data);
-  /**
-   * sends blocks to receiver till the queue is not empty. After transferring a
-   * block, we add it to the history. While adding to history, if it is found
-   * that global checkpoint has been received for this thread, we move to END
-   * state.
-   * Previous states : SEND_SETTINGS,
-   *                   PROCESS_ERR_CMD
-   * Next states : SEND_BLOCKS(success),
-   *               END(global checkpoint received),
-   *               CHECK_FOR_ABORT(socket write failure),
-   *               SEND_DONE_CMD(no more blocks left to transfer)
-   */
-  SenderState sendBlocks(ThreadData &data);
-  /**
-   * sends DONE cmd to the receiver
-   * Previous states : SEND_BLOCKS
-   * Next states : CONNECT(failure),
-   *               READ_RECEIVER_CMD(success)
-   */
-  SenderState sendDoneCmd(ThreadData &data);
-  /**
-   * sends size cmd to the receiver
-   * Previous states : SEND_BLOCKS
-   * Next states : CHECK_FOR_ABORT(failure),
-   *               SEND_BLOCKS(success)
-   */
-  SenderState sendSizeCmd(ThreadData &data);
-  /**
-   * checks to see if the receiver has sent ABORT or not
-   * Previous states : SEND_BLOCKS,
-   *                   SEND_DONE_CMD
-   * Next states : CONNECT(no ABORT cmd),
-   *               END(protocol error),
-   *               PROCESS_ABORT_CMD(read ABORT cmd)
-   */
-  SenderState checkForAbort(ThreadData &data);
-  /**
-   * reads previously transferred file chunks list. If it receives an ACK cmd,
-   * then it moves on. If wait cmd is received, it waits. Otherwise reads the
-   * file chunks and when done starts directory queue thread.
-   * Previous states : SEND_SETTINGS,
-   * Next states: READ_FILE_CHUNKS(if wait cmd is received),
-   *              CHECK_FOR_ABORT(network error),
-   *              END(protocol error),
-   *              SEND_BLOCKS(success)
-   *
-   */
-  SenderState readFileChunks(ThreadData &data);
-  /**
-   * reads receiver cmd
-   * Previous states : SEND_DONE_CMD
-   * Next states : PROCESS_DONE_CMD,
-   *               PROCESS_WAIT_CMD,
-   *               PROCESS_ERR_CMD,
-   *               END(protocol error),
-   *               CONNECT(failure)
-   */
-  SenderState readReceiverCmd(ThreadData &data);
-  /**
-   * handles DONE cmd
-   * Previous states : READ_RECEIVER_CMD
-   * Next states : END
-   */
-  SenderState processDoneCmd(ThreadData &data);
-  /**
-   * handles WAIT cmd
-   * Previous states : READ_RECEIVER_CMD
-   * Next states : READ_RECEIVER_CMD
-   */
-  SenderState processWaitCmd(ThreadData &data);
-  /**
-   * reads list of global checkpoints and returns unacked sources to queue.
-   * Previous states : READ_RECEIVER_CMD
-   * Next states : CONNECT(socket read failure)
-   *               END(checkpoint list decode failure),
-   *               SEND_BLOCKS(success)
-   */
-  SenderState processErrCmd(ThreadData &data);
-  /**
-   * processes ABORT cmd
-   * Previous states : CHECK_FOR_ABORT,
-   *                   READ_RECEIVER_CMD
-   * Next states : END
-   */
-  SenderState processAbortCmd(ThreadData &data);
-
-  /**
-   * waits for all active threads to be aborted, checks to see if the abort was
-   * due to version mismatch. Also performs various sanity checks.
-   * Previous states : Almost all threads, abort flags is checked between every
-   *                   state transition
-   * Next states : CONNECT(Abort was due to version mismatch),
-   *               END(if abort was not due to version mismatch or some sanity
-   *               check failed)
-   */
-  SenderState processVersionMismatch(ThreadData &data);
-
-  /// mapping from sender states to state functions
-  static const StateFunction stateMap_[];
-
-  /// Method responsible for sending one source to the destination
-  virtual TransferStats sendOneByteSource(
-      const std::unique_ptr<ClientSocket> &socket,
-      const std::unique_ptr<ByteSource> &source, ErrorCode transferStatus);
-
-  /// Every sender thread executes this method to send the data
-  void sendOne(int threadIndex);
-
-  std::unique_ptr<ClientSocket> connectToReceiver(const int port,
-                                                  ErrorCode &errCode);
-
->>>>>>> 401dbffc
   /**
    * Internal API that triggers the directory thread, sets up the sender
    * threads and starts the transfer. Returns after the sender threads
